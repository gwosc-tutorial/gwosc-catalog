import json
import re
import logging


def _set_logger():
    import sys

    logger = logging.getLogger(__name__)
    logger.setLevel(logging.DEBUG)
    handler = logging.StreamHandler(sys.stdout)
    handler.setLevel(logging.DEBUG)
    formatter = logging.Formatter("[%(asctime)s][%(levelname)s] %(name)s: %(message)s")
    handler.setFormatter(formatter)
    logger.addHandler(handler)


def verify_upload_schema(newcat):
    logger = logging.getLogger(__name__)

    mandatory_keys = ["name", "description", "doi", "events"]
    for akey in mandatory_keys:
        if akey not in newcat.keys():
            logger.warning(f"Mandatory key `{akey}` not found.")

    # Check for other unsupported keys
    other_keys = set(newcat.keys()) - set(mandatory_keys)
    if len(other_keys) != 0:
        logger.warning(f"Warning - Unrecognized keys: {other_keys}")

    # Parse events
    if "events" not in newcat.keys():
        return False
    events = newcat["events"]
    if len(events) == 0:
        logger.warning("No events found on `events` key.")
        return False
    for event in events:
        mandatory_keys = ["name", "gps", "description", "detectors", "pe_sets", "search"]
        for akey in mandatory_keys:
            if "{akey}" not in event.keys():
                logger.warning(f"Event missing mandatory key `{akey}`.")

        if "name" in event.keys() and not bool(
            re.match(r"^GW\d{6}(?:_\d{6})?$", event["name"])
        ):
            logger.warning(f"Warning: Unusual name for event: {event['name']}")

        if "detectors" in event.keys():
            detectors = event["detectors"]
            allowed_detectors = ["H1", "L1", "V1", "G1", "K1"]
            if len(detectors) == 0:
                logger.warning("Empty list of detectors.")
            for det in detectors:
                if det not in allowed_detectors:
                    logger.warning(
                        f"Unrecognized detector: {det}\n Use one of {allowed_detectors}"
                    )

        if "pe_sets" not in event.keys():
            continue

        # Check for other unsupported keys
        other_keys = set(event.keys()) - set(mandatory_keys)
        if len(other_keys) != 0:
            logger.warning(f"Warning - Unrecognized keys: {other_keys}")

        # Parse PE sets
        pe_sets = event["pe_sets"]
        if len(pe_sets) == 0:
            logger.warning("Empty list of PE sets.")
            continue
        for peset in pe_sets:
            mandatory_keys = [
                "name",
<<<<<<< HEAD
                "waveform-family",
                "data-url",
=======
                "type",
                "waveform_family",
                "data_url",
>>>>>>> 18aeba83
                "parameters",
            ]
            optional_keys = ["links"]
            for akey in mandatory_keys:
                if akey not in peset.keys():
                    logger.warning(f"PE Set missing mandatory key `{akey}`.")

            if "parameters" not in peset.keys():
                continue

            # Check for other unsupported keys
            other_keys = set(peset.keys()) - (set(mandatory_keys) | set(optional_keys))
            if len(other_keys) != 0:
                logger.warning(f"Warning - Unrecognized keys: {other_keys}")

            # Parse PE
            params = peset["parameters"]
            if len(params) == 0:
                logger.warning("Empty list of parameters.")
                continue

            for pe in params:
                mandatory_keys = [
                    "name",
                    "best",
                    "upper",
                    "lower",
                    "upper_limit",
                    "lower_limit",
                    "sigfigs",
                    "unit",
                ]
                for akey in mandatory_keys:
                    if akey not in pe.keys():
                        logger.warning(f"PE missing mandatory key `{akey}`.")
                if "name" in pe.keys():
                    allowed_names = [
                        "mass_1_source",
                        "mass_2_source",
                        "network_matched_filter_snr",
                        "luminosity_distance",
                        "chi_eff",
                        "total_mass_source",
                        "chirp_mass_source",
                        "chirp_mass",
                        "redshift",
                        "far",
                        "p_astro",
                        "final_mass_source",
                    ]
                    pe_name = pe["name"]
                    if pe_name not in allowed_names:
                        logger.warning(f"Unrecognized PE name: {pe_name}.")

                # Check for other unsupported keys
                other_keys = set(pe.keys()) - set(mandatory_keys)
                if len(other_keys) != 0:
                    logger.warning(f"Warning - Unrecognized keys: {other_keys}")

    logger.info("Verification finalized.")
    return True


def main():
    import argparse

    parser = argparse.ArgumentParser(
        prog="ccverify",
        description="Check if the upload json schema for GWOSC community catalogs is correct.",
    )
    parser.add_argument("filename", help="Json file to check")
    args = parser.parse_args()
    _set_logger()
    with open(args.filename) as fp:
        newcat = json.load(fp)
    verify_upload_schema(newcat)


if __name__ == "__main__":
    main()<|MERGE_RESOLUTION|>--- conflicted
+++ resolved
@@ -73,14 +73,8 @@
         for peset in pe_sets:
             mandatory_keys = [
                 "name",
-<<<<<<< HEAD
-                "waveform-family",
-                "data-url",
-=======
-                "type",
                 "waveform_family",
                 "data_url",
->>>>>>> 18aeba83
                 "parameters",
             ]
             optional_keys = ["links"]
